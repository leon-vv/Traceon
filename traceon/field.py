--- conflicted
+++ resolved
@@ -26,7 +26,6 @@
 from . import util
 from . import logging
 from . import backend
-from .mesher import GeometricObject
 
 __pdoc__ = {}
 __pdoc__['EffectivePointCharges'] = False
@@ -110,7 +109,6 @@
                f'\tPositions shape: {self.positions.shape}>'
 
 
-<<<<<<< HEAD
 class Field(GeometricObject,ABC):
     def __init__(self):
         self._origin = np.array([0,0,0], dtype=np.float64)
@@ -172,11 +170,6 @@
         global_point_homogeneous = np.array([*point, 1], dtype=np.float64)
         local_point_homogeneous = self.inverse_transformation_matrix @ global_point_homogeneous
         return local_point_homogeneous[:3] / local_point_homogeneous[3]
-=======
-class Field(ABC):
-    """The abstract `Field` class provides the method definitions that all field classes should implement. Note that
-    any child clas of the `Field` class can be passed to `traceon.tracing.Tracer` to trace particles through the field."""
->>>>>>> 6ec1482d
 
     def field_at_point(self, point):
         """Convenience function for getting the field in the case that the field is purely electrostatic
@@ -345,24 +338,10 @@
         -------------------
         bounds: (3, 2) np.ndarray of float64
             The min, max value of x, y, z respectively within the field is still computed.
-        transform_to_local: bool, optional
-            If True, the bounds are transformed into the local coordinate system.
-        """
-<<<<<<< HEAD
-        bounds = np.array(bounds)
-        assert bounds.shape == (3,2)
-
-        if transform_to_local:
-            corners = np.array(np.meshgrid(*bounds.T)).T.reshape(-1, 3)
-            local_corners = np.array([self.map_points_to_local(corner) for corner in corners])
-            bounds = np.column_stack([local_corners.min(axis=0), local_corners.max(axis=0)])
-        self.field_bounds = bounds 
-        
-=======
+        """
         self.field_bounds = np.array(bounds, dtype=np.float64)
         assert self.field_bounds.shape == (3,2)
     
->>>>>>> 6ec1482d
     def is_electrostatic(self):
         return len(self.electrostatic_point_charges) > 0
 
