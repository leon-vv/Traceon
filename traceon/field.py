"""
## Radial series expansion in cylindrical symmetry

Let \\( \\phi_0(z) \\) be the potential along the optical axis. We can express the potential around the optical axis as:

$$
\\phi = \\phi_0(z_0) - \\frac{r^2}{4} \\frac{\\partial \\phi_0^2}{\\partial z^2} + \\frac{r^4}{64} \\frac{\\partial^4 \\phi_0}{\\partial z^4} - \\frac{r^6}{2304} \\frac{\\partial \\phi_0^6}{\\partial z^6} + \\cdots
$$

Therefore, if we can efficiently compute the axial potential derivatives \\( \\frac{\\partial \\phi_0^n}{\\partial z^n} \\) we can compute the potential and therefore the fields around the optical axis.
For the derivatives of \\( \\phi_0(z) \\) closed form formulas exist in the case of radially symmetric geometries, see for example formula 13.16a in [1]. Traceon uses a recursive version of these formulas to
very efficiently compute the axial derivatives of the potential.

[1] P. Hawkes, E. Kasper. Principles of Electron Optics. Volume one: Basic Geometrical Optics. 2018.
"""
from __future__ import annotations
import time
from abc import ABC, abstractmethod
import copy
from itertools import product

import numpy as np
from scipy.interpolate import CubicSpline, BPoly, PPoly

from . import tracing as T
from . import excitation as E
from . import util
from . import logging
from . import backend
from .mesher import GeometricObject

from .typing import *

__pdoc__ = {}
__pdoc__['EffectivePointCharges'] = False
__pdoc__['Field.copy'] = False
__pdoc__['Field.get_low_level_trace_function'] = False
__pdoc__['FieldRadialBEM.get_low_level_trace_function'] = False
__pdoc__['FieldRadialAxial.get_low_level_trace_function'] = False

def _is_numeric(x):
    if isinstance(x, int) or isinstance(x, float) or isinstance(x, np.generic):
        return True


class EffectivePointCharges:
    def __init__(self, charges, jacobians, positions, directions=None):
        self.charges = np.array(charges, dtype=np.float64)
        self.jacobians = np.array(jacobians, dtype=np.float64)
        self.positions = np.array(positions, dtype=np.float64)
        self.directions = np.array(directions, dtype=np.float64) if directions is not None else None # Current elements will have a direction
        
        N = len(self.charges)
        N_QUAD = self.jacobians.shape[1]
        assert self.charges.shape == (N,) and self.jacobians.shape == (N, N_QUAD)
        assert self.positions.shape == (N, N_QUAD, 3) or self.positions.shape == (N, N_QUAD, 2)
        assert self.directions is None or self.directions.shape == (len(self.charges), N_QUAD, 3)
    
    @staticmethod 
    def empty_2d():
        N_QUAD_2D = backend.N_QUAD_2D
        return EffectivePointCharges(np.empty((0,)), np.empty((0, N_QUAD_2D)), np.empty((0,N_QUAD_2D,2)))

    @staticmethod 
    def empty_3d():
        N_TRIANGLE_QUAD = backend.N_TRIANGLE_QUAD
        return EffectivePointCharges(np.empty((0,)), np.empty((0, N_TRIANGLE_QUAD)), np.empty((0, N_TRIANGLE_QUAD, 3)))
    
    @staticmethod 
    def empty_line_3d():
        N_QUAD_2D = backend.N_QUAD_2D
        return EffectivePointCharges(np.empty((0,)), np.empty((0, N_QUAD_2D)), np.empty((0, N_QUAD_2D, 3)), np.empty((0, N_QUAD_2D, 3)))

    def is_2d(self):
        return self.jacobians.shape[1] == backend.N_QUAD_2D
    
    def is_3d(self):
        return self.jacobians.shape[1] == backend.N_TRIANGLE_QUAD
     
    def _matches_geometry(self, other):
        return (self.positions.shape == other.positions.shape and np.allclose(self.positions, other.positions)
                and self.jacobians.shape == other.jacobians.shape and np.allclose(self.jacobians, other.jacobians))

    def __len__(self):
        return len(self.charges)
    
    def __add__(self, other):
        if not isinstance(other, EffectivePointCharges) or self.is_2d() != other.is_2d():
            return NotImplemented
        
        if self._matches_geometry(other):
            return EffectivePointCharges(self.charges + other.charges, self.jacobians, self.positions)
        else:
            return EffectivePointCharges(
                np.concatenate([self.charges, other.charges]),
                np.concatenate([self.jacobians, other.jacobians]),
                np.concatenate([self.positions, other.positions]))

    def __radd__(self, other):
        return self.__add__(other)
     
    def __mul__(self, other):
        if _is_numeric(other):
            return EffectivePointCharges(other*self.charges, self.jacobians, self.positions)
        
        return NotImplemented
    
    def __neg__(self):
        return -1*self
    
    def __sub__(self, other):
        return self.__add__(-other)
     
    def __rmul__(self, other):
        return self.__mul__(other)

    def __str__(self):
        dim = '2D' if self.is_2d() else '3D'
        return f'<EffectivePointCharges {dim}\n' \
               f'\tNumber of charges: {len(self.charges)}\n' \
               f'\tJacobian shape:  {self.jacobians.shape}\n' \
               f'\tPositions shape: {self.positions.shape}>'


class Field(GeometricObject,ABC):
    def __init__(self):
        self._origin = np.array([0,0,0], dtype=np.float64)
        self._basis = np.eye(3, dtype=np.float64)
        self._update_inverse_transformation_matrix()

        self.field_bounds = None

    def get_origin(self):
        """
        Get the origin of the field in the global coordinate system. This is the position
        that the origin (0, 0, 0) was transformed to by using methods from `traceon.mesher.GeometricObject`.

        Returns
        -----------------------------
        numpy.ndarray
            Float array of shape (3,)
        """
        return self._origin.copy()
    
    def get_basis(self):
        return self._basis.copy()

    def _update_inverse_transformation_matrix(self):
        transformation_matrix = np.eye(4)
        transformation_matrix[:3, :3] = self._basis
        transformation_matrix[:3, 3] = self._origin

        assert np.linalg.det(transformation_matrix) != 0, ("Transformations of field have resulted in a two-dimensional coordinate system. "
                                                           "Please only use affine transformations.")
        self._inverse_transformation_matrix = np.linalg.inv(transformation_matrix)

    def copy(self):
        return copy.copy(self)
    
    def map_points(self, fun):
        field_copy = self.copy()
        
        field_copy._origin = fun(self._origin)
        assert field_copy._origin.shape == (3,), "Transformation of field did not map origin to a 3D point"
        
        field_copy._basis = np.array([fun(b + self._origin) - field_copy._origin for b in self._basis])
        assert field_copy._basis.shape == (3,3), "Transformation of field did not map unit vectors to a 3D vector"
        
        field_copy._update_inverse_transformation_matrix()
        return field_copy

    def map_points_to_local(self, point):
        """Converts a point from the global coordinate system to the local coordinate system of the field. 
    
        Parameters
        ---------------------
        point: (3,) np.ndarray of float64
            The coordinates of the point in the global coordinate system.

        Returns
        ---------------------
        (3,) np.ndarray of float64
            The coordinates of the point in the local coordinate system."""
        # represent the point in homogenous coordinates so we can do the inverse 
        # affine transformation with a single matrix multiplication.
        global_point_homogeneous = np.array([*point, 1.], dtype=np.float64)
        local_point_homogeneous = self._inverse_transformation_matrix @ global_point_homogeneous
        assert np.isclose(local_point_homogeneous[3], 1.)
        return local_point_homogeneous[:3]

    def set_bounds(self, bounds, global_coordinates=False):
        """Set the field bounds. Outside the field bounds the field always returns zero (i.e. no field). Note
        that even in 2D the field bounds needs to be specified for x,y and z axis. The trajectories in the presence
        of magnetostatic field are in general 3D even in radial symmetric geometries.
        
        Parameters
        -------------------
        bounds: (3, 2) np.ndarray of float64
            The min, max value of x, y, z respectively within the field is still computed.
        global_coordinates: bool
            If `True` the given bounds are in global coordinates and transformed to the fields local system internally.
        """
        bounds = np.array(bounds, dtype=np.float64)
        assert bounds.shape ==(3,2)

        if global_coordinates:
            transformed_corners = np.array([self.map_points_to_local(corner) for corner in product(*bounds)])
            bounds = np.column_stack((transformed_corners.min(axis=0), transformed_corners.max(axis=0)))

        self.field_bounds = bounds
    
    def _within_field_bounds(self, point):
        return self.field_bounds is None or np.all((self.field_bounds[:, 0] <= point) & (point <= self.field_bounds[:, 1]))

    def _matches_geometry(self, other):
        return False
    
    def field_at_point(self, point):
        """Convenience function for getting the field in the case that the field is purely electrostatic
        or magneotstatic. Automatically picks one of `electrostatic_field_at_point` or `magnetostatic_field_at_point`.
        Throws an exception when the field is both electrostatic and magnetostatic.

        Parameters
        ---------------------
        point: (3,) np.ndarray of float64

        Returns
        --------------------
        (3,) np.ndarray of float64. The electrostatic field \\(\\vec{E}\\) or the magnetostatic field \\(\\vec{H}\\).
        """
        elec, mag = self.is_electrostatic(), self.is_magnetostatic()
        
        if elec and not mag:
            return self.electrostatic_field_at_point(point)
        elif not elec and mag:
            return self.magnetostatic_field_at_point(point)
         
        raise RuntimeError("Cannot use field_at_point when both electric and magnetic fields are present, " \
            "use electrostatic_field_at_point or magnetostatic_field_at_point")
     
    def potential_at_point(self, point):
        """Convenience function for getting the potential in the case that the field is purely electrostatic
        or magneotstatic. Automatically picks one of `electrostatic_potential_at_point` or `magnetostatic_potential_at_point`.
        Throws an exception when the field is both electrostatic and magnetostatic.
         
        Parameters
        ---------------------
        point: (3,) np.ndarray of float64

        Returns
        --------------------
        float. The electrostatic potential (unit Volt) or magnetostaic scalar potential (unit Ampere)
        """
        elec, mag = self.is_electrostatic(), self.is_magnetostatic()
         
        if elec and not mag:
            return self.electrostatic_potential_at_point(point)
        elif not elec and mag:
            return self.magnetostatic_potential_at_point(point)
         
        raise RuntimeError("Cannot use potential_at_point when both electric and magnetic fields are present, " \
            "use electrostatic_potential_at_point or magnetostatic_potential_at_point")

    def electrostatic_field_at_point(self, point):
        """
        Compute the electric field, \\( \\vec{E} = -\\nabla \\phi \\)
        
        Parameters
        ----------
        point: (3,) array of float64
            Position in global coordinate system at which to compute the field.
        
        Returns
        -------
        (3,) array of float64, containing the field strengths (units of V/m)
        """
        local_point = self.map_points_to_local(point)

        if self._within_field_bounds(local_point):
            return self._basis @ self.electrostatic_field_at_local_point(local_point)
        else:
             return np.array([0.,0.,0.])
        
    def magnetostatic_field_at_point(self, point):
        """
        Compute the magnetic field \\( \\vec{H} \\)
        
        Parameters
        ----------
        point: (3,) array of float64
            Position in global coordinate system at which to compute the field.
             
        Returns
        -------
        (3,) np.ndarray of float64 containing the field strength (in units of A/m) in the x, y and z directions.
        """
        local_point = self.map_points_to_local(point)
        if self._within_field_bounds(local_point):
            return self._basis @ self.magnetostatic_field_at_local_point(local_point)
        else:
             return np.array([0.,0.,0.])
    
    def electrostatic_potential_at_point(self, point):
        """
        Compute the electrostatic potential.
        
        Parameters
        ----------
        point: (3,) array of float64
            Position in global coordinate system at which to compute the field.
        
        Returns
        -------
        Potential as a float value (in units of V).
        """
        local_point = self.map_points_to_local(point)
        
        if self._within_field_bounds(local_point):
            return self.electrostatic_potential_at_local_point(local_point)
        else:
             return 0.

    def magnetostatic_potential_at_point(self, point):
        """
        Compute the magnetostatic scalar potential (satisfying \\(\\vec{H} = -\\nabla \\phi \\))
        
        Parameters
        ----------
        point: (3,) array of float64
            Position in global coordinate system in local coordinate system at which to compute the field.
        
        Returns
        -------
        Potential as a float value (in units of A).
        """
        local_point = self.map_points_to_local(point)
        if self._within_field_bounds(local_point):
            return self.magnetostatic_potential_at_local_point(local_point)
        else:
             return 0.

    @abstractmethod
    def is_electrostatic(self):
        ...
    
    @abstractmethod
    def is_magnetostatic(self):
        ...
    
    @abstractmethod
    def electrostatic_field_at_local_point(self, point) -> np.ndarray:
        ...

    @abstractmethod
    def magnetostatic_field_at_local_point(self, point) -> np.ndarray:
        ...
    
    @abstractmethod
    def electrostatic_potential_at_local_point(self, point) -> float:
        ...
    
    @abstractmethod
    def magnetostatic_potential_at_local_point(self, point) -> float:
        ...
    
    # Following function can be implemented to get a speedup while tracing. 
    # Return a field function implemented in C and a ctypes argument needed. 
    # See the field_fun variable in backend/__init__.py.
    # Note that by default it gives back a Python function, which gives no speedup.
    def get_low_level_trace_function(self):
        fun = lambda pos, vel: (self.electrostatic_field_at_point(pos), self.magnetostatic_field_at_point(pos))
        return backend.wrap_field_fun(fun), None
    

class FieldBEM(Field, ABC):
    """An electrostatic field (resulting from surface charges) as computed from the Boundary Element Method. You should
    not initialize this class yourself, but it is used as a base class for the fields returned by the `solve_direct` function. 
    This base class overloads the +,*,- operators so it is very easy to take a superposition of different fields."""
    
    def __init__(self, electrostatic_point_charges, magnetostatic_point_charges, current_point_charges):
        super().__init__()
        
        self.electrostatic_point_charges = electrostatic_point_charges
        self.magnetostatic_point_charges = magnetostatic_point_charges
        self.current_point_charges = current_point_charges
        
    def is_electrostatic(self):
        return len(self.electrostatic_point_charges) > 0

    def is_magnetostatic(self):
        return len(self.magnetostatic_point_charges) > 0 or len(self.current_point_charges) > 0 
    
    def _matches_geometry(self, other):
        return (self.__class__ == other.__class__
            and np.allclose(self._origin, other._origin) 
            and np.allclose(self._basis, other._basis))


    def __add__(self, other):
        if self._matches_geometry(other):
            field_copy = self.copy()
            field_copy.electrostatic_point_charges = self.electrostatic_point_charges + other.electrostatic_point_charges
            field_copy.magnetostatic_point_charges = self.magnetostatic_point_charges + other.magnetostatic_point_charges
            field_copy.current_point_charges = self.current_point_charges + other.current_point_charges
            return field_copy
        else:
            return FieldSuperposition([self, other])
     
    def __sub__(self, other):
        return self.__add__(-other)

    def __radd__(self, other):
        return self.__add__(other)
        
    def __mul__(self, other):
        if _is_numeric(other):
           field_copy = self.copy()
           field_copy.electrostatic_point_charges = self.electrostatic_point_charges * other
           field_copy.magnetostatic_point_charges = self.magnetostatic_point_charges * other
           field_copy.current_point_charges = self.current_point_charges * other
           return field_copy
        else:
            return NotImplemented
    
    def __neg__(self):
        return self.__class__(
            self.electrostatic_point_charges.__neg__(),
            self.magnetostatic_point_charges.__neg__(),
            self.current_point_charges.__neg__())
     
    def __rmul__(self, other):
        return self.__mul__(other)
      
    def area_of_elements(self, indices):
        """Compute the total area of the elements at the given indices.
        
        Parameters
        ------------
        indices: int iterable
            Indices giving which elements to include in the area calculation.

        Returns
        ---------------
        The sum of the area of all elements with the given indices.
        """
        return sum(self.area_of_element(i) for i in indices) 

    @abstractmethod
    def area_of_element(self, i: int) -> float:
        ...
    
    def charge_on_element(self, i):
        return self.area_of_element(i) * self.electrostatic_point_charges.charges[i]
    
    def charge_on_elements(self, indices):
        """Compute the sum of the charges present on the elements with the given indices. To
        get the total charge of a physical group use `names['name']` for indices where `names` 
        is returned by `traceon.excitation.Excitation.get_electrostatic_active_elements()`.

        Parameters
        ----------
        indices: (N,) array of int
            indices of the elements contributing to the charge sum. 
         
        Returns
        -------
        The sum of the charge. See the note about units on the front page."""
        return sum(self.charge_on_element(i) for i in indices)
    
    def __str__(self):
        name = self.__class__.__name__
        return f'<Traceon {name}\n' \
            f'\tNumber of electrostatic points: {len(self.electrostatic_point_charges)}\n' \
            f'\tNumber of magnetizable points: {len(self.magnetostatic_point_charges)}\n' \
            f'\tNumber of current rings: {len(self.current_point_charges)}>'
    
    def current_field_at_point(self, point):
        local_point = self.map_points_to_local(point)
        if (self.field_bounds is None or np.all((self.field_bounds[:, 0] <= local_point) 
                                                & (local_point <= self.field_bounds[:, 1]))):
            return self.current_field_at_local_point(local_point)
        else:
             return 0.

    @abstractmethod
    def current_field_at_local_point(self, point_):
        ...

    
class FieldRadialBEM(FieldBEM):
    """A radially symmetric electrostatic field. The field is a result of the surface charges as computed by the
    `solve_direct` function. See the comments in `FieldBEM`."""
    
    def __init__(self, electrostatic_point_charges=None, magnetostatic_point_charges=None, current_point_charges=None):
        if electrostatic_point_charges is None:
            electrostatic_point_charges = EffectivePointCharges.empty_2d()
        if magnetostatic_point_charges is None:
            magnetostatic_point_charges = EffectivePointCharges.empty_2d()
        if current_point_charges is None:
            current_point_charges = EffectivePointCharges.empty_3d()
        
        assert all([isinstance(eff, EffectivePointCharges) for eff in [electrostatic_point_charges,
                                                                       magnetostatic_point_charges,
                                                                       current_point_charges]])
        self.symmetry = E.Symmetry.RADIAL
        super().__init__(electrostatic_point_charges, magnetostatic_point_charges, current_point_charges)
         
    def current_field_at_local_point(self, point_):
        point = np.array(point_, dtype=np.double)
        assert point.shape == (3,), "Please supply a three dimensional point"
            
        currents = self.current_point_charges.charges
        jacobians = self.current_point_charges.jacobians
        positions = self.current_point_charges.positions
        return backend.current_field_radial(point, currents, jacobians, positions)
     
    def electrostatic_field_at_local_point(self, point_):
        """
        Compute the electric field, \\( \\vec{E} = -\\nabla \\phi \\)
        
        Parameters
        ----------
        point: (3,) array of float64
            Position in local coordinate system at which to compute the field.
        
        Returns
        -------
        (3,) array of float64, containing the field strengths (units of V/m)
        """
        point = np.array(point_)
        assert point.shape == (3,), "Please supply a three dimensional point"
          
        charges = self.electrostatic_point_charges.charges
        jacobians = self.electrostatic_point_charges.jacobians
        positions = self.electrostatic_point_charges.positions
        return backend.field_radial(point, charges, jacobians, positions)
    
<<<<<<< HEAD
    def magnetostatic_field_at_point(self, point_: PointLike3D):
=======
    def magnetostatic_field_at_local_point(self, point_):
>>>>>>> 424c7f93
        """
        Compute the magnetic field \\( \\vec{H} \\)
        
        Parameters
        ----------
        point: (3,) array of float64
            Position in local coordinate system at which to compute the field.
             
        Returns
        -------
        (3,) np.ndarray of float64 containing the field strength (in units of A/m) in the x, y and z directions.
        """
        point = np.array(point_)
        assert point.shape == (3,), "Please supply a three dimensional point"
        current_field = self.current_field_at_point(point)
        
        charges = self.magnetostatic_point_charges.charges
        jacobians = self.magnetostatic_point_charges.jacobians
        positions = self.magnetostatic_point_charges.positions
        
        mag_field = backend.field_radial(point, charges, jacobians, positions)

        return current_field + mag_field

    def electrostatic_potential_at_local_point(self, point_):
        """
        Compute the electrostatic potential.
        
        Parameters
        ----------
        point: (3,) array of float64
            Position in local coordinate system at which to compute the field.
        
        Returns
        -------
        Potential as a float value (in units of V).
        """
        point = np.array(point_)
        assert point.shape == (3,), "Please supply a three dimensional point"
        charges = self.electrostatic_point_charges.charges
        jacobians = self.electrostatic_point_charges.jacobians
        positions = self.electrostatic_point_charges.positions
        return backend.potential_radial(point, charges, jacobians, positions)
     
    def magnetostatic_potential_at_local_point(self, point_):
        """
        Compute the magnetostatic scalar potential (satisfying \\(\\vec{H} = -\\nabla \\phi \\))
        
        Parameters
        ----------
        point: (3,) array of float64
            Position in local coordinate system in local coordinate system at which to compute the field.
        
        Returns
        -------
        Potential as a float value (in units of A).
        """
        point = np.array(point_)
        assert point.shape == (3,), "Please supply a three dimensional point"
        charges = self.magnetostatic_point_charges.charges
        jacobians = self.magnetostatic_point_charges.jacobians
        positions = self.magnetostatic_point_charges.positions
        return backend.potential_radial(point, charges, jacobians, positions)
    
    def current_potential_axial(self, z):
        assert isinstance(z, float)
        currents = self.current_point_charges.charges
        jacobians = self.current_point_charges.jacobians
        positions = self.current_point_charges.positions
        return backend.current_potential_axial(z, currents, jacobians, positions)
     
    def get_electrostatic_axial_potential_derivatives(self, z):
        """
        Compute the derivatives of the electrostatic potential a points on the optical axis (z-axis). 
         
        Parameters
        ----------
        z : (N,) np.ndarray of float64
            Positions on the optical axis at which to compute the derivatives.

        Returns
        ------- 
        Numpy array of shape (N, 9) containing the derivatives. At index i one finds the i-th derivative (so
        at position 0 the potential itself is returned). The highest derivative returned is a 
        constant currently set to 9."""
        charges = self.electrostatic_point_charges.charges
        jacobians = self.electrostatic_point_charges.jacobians
        positions = self.electrostatic_point_charges.positions
        return backend.axial_derivatives_radial(z, charges, jacobians, positions)
    
    def get_magnetostatic_axial_potential_derivatives(self, z):
        """
        Compute the derivatives of the magnetostatic potential at points on the optical axis (z-axis). 
         
        Parameters
        ----------
        z : (N,) np.ndarray of float64
            Positions on the optical axis at which to compute the derivatives.

        Returns
        ------- 
        Numpy array of shape (N, 9) containing the derivatives. At index i one finds the i-th derivative (so
        at position 0 the potential itself is returned). The highest derivative returned is a 
        constant currently set to 9."""
        charges = self.magnetostatic_point_charges.charges
        jacobians = self.magnetostatic_point_charges.jacobians
        positions = self.magnetostatic_point_charges.positions
         
        derivs_magnetic = backend.axial_derivatives_radial(z, charges, jacobians, positions)
        derivs_current = self.get_current_axial_potential_derivatives(z)
        return derivs_magnetic + derivs_current
     
    def get_current_axial_potential_derivatives(self, z):
        """
        Compute the derivatives of the current magnetostatic scalar potential at points on the optical axis.
         
        Parameters
        ----------
        z : (N,) np.ndarray of float64
            Positions on the optical axis at which to compute the derivatives.
         
        Returns
        ------- 
        Numpy array of shape (N, 9) containing the derivatives. At index i one finds the i-th derivative (so
        at position 0 the potential itself is returned). The highest derivative returned is a 
        constant currently set to 9."""

        currents = self.current_point_charges.charges
        jacobians = self.current_point_charges.jacobians
        positions = self.current_point_charges.positions
        return backend.current_axial_derivatives_radial(z, currents, jacobians, positions)
      
    def area_of_element(self, i):
        jacobians = self.electrostatic_point_charges.jacobians
        positions = self.electrostatic_point_charges.positions
        return 2*np.pi*np.sum(jacobians[i] * positions[i, :, 0])
    
    def get_tracer(self, bounds):
        return T.Tracer(self, bounds)
    
    def get_low_level_trace_function(self):
        args = backend.FieldEvaluationArgsRadial(self.electrostatic_point_charges, self.magnetostatic_point_charges, self.current_point_charges, self.field_bounds)
        return backend.field_fun(("field_radial_traceable", backend.backend_lib)), args


FACTOR_AXIAL_DERIV_SAMPLING_2D = 0.2

class FieldAxial(Field, ABC):
    """An electrostatic field resulting from a radial series expansion around the optical axis. You should
    not initialize this class yourself, but it is used as a base class for the fields returned by the `axial_derivative_interpolation` methods. 
    This base class overloads the +,*,- operators so it is very easy to take a superposition of different fields."""
    
    def __init__(self, field, z, electrostatic_coeffs=None, magnetostatic_coeffs=None):
        super().__init__()
        self.field = field
        self._origin = field._origin
        self._basis = field._basis
        self._update_inverse_transformation_matrix()

        N = len(z)
        assert z.shape == (N,)
        assert electrostatic_coeffs is None or len(electrostatic_coeffs)== N-1
        assert magnetostatic_coeffs is None or len(magnetostatic_coeffs) == N-1
        assert electrostatic_coeffs is not None or magnetostatic_coeffs is not None
        
        assert z[0] < z[-1], "z values in axial interpolation should be ascending"

        self.z = z
        self.electrostatic_coeffs = electrostatic_coeffs if electrostatic_coeffs is not None else np.zeros_like(magnetostatic_coeffs)
        self.magnetostatic_coeffs = magnetostatic_coeffs if magnetostatic_coeffs is not None else np.zeros_like(electrostatic_coeffs)
        
        self.has_electrostatic = np.any(self.electrostatic_coeffs != 0.)
        self.has_magnetostatic = np.any(self.magnetostatic_coeffs != 0.)
     
    def is_electrostatic(self):
        return self.has_electrostatic

    def is_magnetostatic(self):
        return self.has_magnetostatic
    
    def _matches_geometry(self, other):
        return (self.__class__ == other.__class__
                and np.allclose(self._origin, other._origin) 
                and np.allclose(self._basis, other._basis)
                and self.z.shape == other.z.shape and np.allclose(self.z, other.z))
    
    def __str__(self):
        name = self.__class__.__name__
        return f'<Traceon {name}, zmin={self.z[0]} mm, zmax={self.z[-1]} mm,\n\tNumber of samples on optical axis: {len(self.z)}>'
     
    def __add__(self, other):
        if self._matches_geometry(other):
            field_copy = self.copy()
            field_copy.electrostatic_coeffs = self.electrostatic_coeffs + other.electrostatic_coeffs
            field_copy.magnetostatic_coeffs = self.magnetostatic_coeffs + other.magnetostatic_coeffs
            return field_copy
        else:
            return FieldSuperposition([self, other])

    def __sub__(self, other):
        return self.__add__(-other)

    def __radd__(self, other):
        return self.__add__(other)
     
    def __mul__(self, other):
        if _is_numeric(other):
            field_copy = self.copy()
            field_copy.electrostatic_coeffs = other * self.electrostatic_coeffs
            field_copy.magnetostatic_coeffs = other * self.electrostatic_coeffs
            return field_copy
        else:
            return NotImplemented
    
    def __neg__(self):
        return -1*self
    
    def __rmul__(self, other):
        return self.__mul__(other)

def _get_one_dimensional_high_order_ppoly(z, y, dydz, dydz2):
    bpoly = BPoly.from_derivatives(z, np.array([y, dydz, dydz2]).T)
    return PPoly.from_bernstein_basis(bpoly)        

def _quintic_spline_coefficients(z, derivs):
    # k is degree of polynomial
    #assert derivs.shape == (z.size, backend.DERIV_2D_MAX)
    c = np.zeros( (z.size-1, 9, 6) )
    
    dz = z[1] - z[0]
    assert np.all(np.isclose(np.diff(z), dz)) # Equally spaced
     
    for i, d in enumerate(derivs):
        high_order = i + 2 < len(derivs)
        
        if high_order:
            ppoly = _get_one_dimensional_high_order_ppoly(z, d, derivs[i+1], derivs[i+2])
            start_index = 0
        else:
            ppoly = CubicSpline(z, d)
            start_index = 2
        
        c[:, i, start_index:], x, k = ppoly.c.T, ppoly.x, ppoly.c.shape[0]-1
        assert np.all(x == z)
        assert (high_order and k == 5) or (not high_order and k == 3)
    
    return c


class FieldRadialAxial(FieldAxial):
    def __init__(self, field, zmin, zmax, N=None):
        """
        Produces a field which uses an axial interpolation to very quickly compute the field around the z-axis.
        Note that the approximation degrades as the point at which the field is computed is further from the z-axis.

        Parameters
        -----------------------
        field: `traceon.field.FieldRadialBEM`
            Field for which to compute the axial interpolation
        zmin : float
            Location on the optical axis where to start sampling the radial expansion coefficients.
        zmax : float
            Location on the optical axis where to stop sampling the radial expansion coefficients. Any field
            evaluation outside [zmin, zmax] will return a zero field strength.
        N: int, optional
            Number of samples to take on the optical axis, if N=None the amount of samples
            is determined by taking into account the number of elements in the mesh.
        """
        assert isinstance(field, FieldRadialBEM)

        z, electrostatic_coeffs, magnetostatic_coeffs = FieldRadialAxial._get_interpolation_coefficients(field, zmin, zmax, N=N)
        
        super().__init__(field, z, electrostatic_coeffs, magnetostatic_coeffs)

        assert self.electrostatic_coeffs.shape == (len(z)-1, backend.DERIV_2D_MAX, 6)
        assert self.magnetostatic_coeffs.shape == (len(z)-1, backend.DERIV_2D_MAX, 6)
    
    @staticmethod
    def _get_interpolation_coefficients(field: FieldRadialBEM, zmin, zmax, N=None):
        assert zmax > zmin, "zmax should be bigger than zmin"

        N_charges = max(len(field.electrostatic_point_charges.charges), len(field.magnetostatic_point_charges.charges))
        N = N if N is not None else int(FACTOR_AXIAL_DERIV_SAMPLING_2D*N_charges)
        z = np.linspace(zmin, zmax, N)
        
        st = time.time()
        elec_derivs = np.concatenate(util.split_collect(field.get_electrostatic_axial_potential_derivatives, z), axis=0)
        elec_coeffs = _quintic_spline_coefficients(z, elec_derivs.T)
        
        mag_derivs = np.concatenate(util.split_collect(field.get_magnetostatic_axial_potential_derivatives, z), axis=0)
        mag_coeffs = _quintic_spline_coefficients(z, mag_derivs.T)
        
        logging.log_info(f'Computing derivative interpolation took {(time.time()-st)*1000:.2f} ms ({len(z)} items)')

        return z, elec_coeffs, mag_coeffs
     
    def electrostatic_field_at_local_point(self, point_):
        """
        Compute the electric field, \\( \\vec{E} = -\\nabla \\phi \\)
        
        Parameters
        ----------
        point: (3,) array of float64
            Position in local coordinate system at which to compute the field.
             
        Returns
        -------
        Numpy array containing the field strengths (in units of V/mm) in the r and z directions.
        """
        point = np.array(point_)
        assert point.shape == (3,), "Please supply a three dimensional point"
        return backend.field_radial_derivs(point, self.z, self.electrostatic_coeffs)
    
<<<<<<< HEAD
    def magnetostatic_field_at_point(self, point_) -> Vector3D:
=======
    def magnetostatic_field_at_local_point(self, point_):
>>>>>>> 424c7f93
        """
        Compute the magnetic field \\( \\vec{H} \\)
        
        Parameters
        ----------
        point: (3,) array of float64
            Position in local coordinate system at which to compute the field.
             
        Returns
        -------
        (3,) np.ndarray of float64 containing the field strength (in units of A/m) in the x, y and z directions.
        """
        point = np.array(point_)
        assert point.shape == (3,), "Please supply a three dimensional point"
        return backend.field_radial_derivs(point, self.z, self.magnetostatic_coeffs)
     
    def electrostatic_potential_at_local_point(self, point_):
        """
        Compute the electrostatic potential (close to the axis).

        Parameters
        ----------
        point: (3,) array of float64
            Position at which to compute the potential.
        
        Returns
        -------
        Potential as a float value (in units of V).
        """
        point = np.array(point_)
        assert point.shape == (3,), "Please supply a three dimensional point"
        return backend.potential_radial_derivs(point, self.z, self.electrostatic_coeffs)
    
    def magnetostatic_potential_at_local_point(self, point_):
        """
        Compute the magnetostatic scalar potential (satisfying \\(\\vec{H} = -\\nabla \\phi \\)) close to the axis
        
        Parameters
        ----------
        point: (3,) array of float64
            Position in local coordinate system at which to compute the potential.
        
        Returns
        -------
        Potential as a float value (in units of A).
        """
        point = np.array(point_)
        assert point.shape == (3,), "Please supply a three dimensional point"
        return backend.potential_radial_derivs(point, self.z, self.magnetostatic_coeffs)
    
    def get_tracer(self, bounds):
        return T.Tracer(self, bounds)
    
    def get_low_level_trace_function(self):
        args = backend.FieldDerivsArgs(self.z, self.electrostatic_coeffs, self.magnetostatic_coeffs)
        return backend.field_fun(("field_radial_derivs_traceable", backend.backend_lib)), args
 
    
class FieldSuperposition(Field):
    def __init__(self, fields):
        assert all([isinstance(f, Field) for f in fields])
        self.fields = fields

    def map_points(self, fun):
        return FieldSuperposition([f.map_points(fun) for f in self.fields])
    
    def field_at_point(self, point):
        elec, mag = self.is_electrostatic(), self.is_magnetostatic()
        
        if elec and not mag:
            return self.electrostatic_field_at_point(point)
        elif not elec and mag:
            return self.magnetostatic_field_at_point(point)
        
        raise RuntimeError("Cannot use field_at_point when both electric and magnetic fields are present, " \
            "use electrostatic_field_at_point or magnetostatic_field_at_point")

    def potential_at_point(self, point):
        elec, mag = self.is_electrostatic(), self.is_magnetostatic()

        if elec and not mag:
            return self.electrostatic_potential_at_point(point)
        elif not elec and mag:
            return self.magnetostatic_potential_at_point(point)
        
        raise RuntimeError("Cannot use potential_at_point when both electric and magnetic fields are present, " \
            "use electrostatic_potential_at_point or magnetostatic_potential_at_point")
        
    def electrostatic_field_at_point(self, point):
        return np.sum([f.electrostatic_field_at_point(point) for f in self.fields], axis=0)

    def magnetostatic_field_at_point(self, point):
        return np.sum([f.magnetostatic_field_at_point(point) for f in self.fields], axis=0)
    
    def current_field_at_point(self, point):
        return np.sum([f.current_field_at_point(point) for f in self.fields], axis=0)

    def electrostatic_potential_at_point(self, point):
        return sum([f.electrostatic_potential_at_point(point) for f in self.fields])

    def magnetostatic_potential_at_point(self, point):
        return sum([f.magnetostatic_potential_at_point(point) for f in self.fields])
    
    def electrostatic_field_at_local_point(self, point):
        return self.electrostatic_field_at_point(point)

    def magnetostatic_field_at_local_point(self, point):
        return self.magnetostatic_field_at_point(point)
    
    def current_field_at_local_point(self, point):
        return self.current_field_at_point(point)

    def electrostatic_potential_at_local_point(self, point):
        return self.electrostatic_potential_at_point(point)

    def magnetostatic_potential_at_local_point(self, point):
        return self.magnetostatic_potential_at_point(point)
    
    def is_electrostatic(self):
        return any(f.is_electrostatic() for f in self.fields)
    
    def is_magnetostatic(self):
        return any(f.is_magnetostatic() for f in self.fields)

    def get_tracer(self, bounds):
        return T.Tracer(self, bounds)

    def __add__(self, other):
        if isinstance(other, Field):
            other_fields = other.fields if isinstance(other, FieldSuperposition) else [other]
            fields_copy = self.fields.copy()
            for of in other_fields:
                for i, f in enumerate(self.fields):
                    if f._matches_geometry(of):
                        fields_copy[i] = f + of
                        break
                else:
                    fields_copy.append(of)

            return FieldSuperposition(fields_copy)
        else:
            return NotImplemented
    
    def __iadd__(self, other):
        self.fields = (self + other).fields

    def __mul__(self, other):
        if _is_numeric(other):
            return FieldSuperposition([f.__mul__(other) for f in self.fields])
        else:
            return NotImplemented
    
    def __rmul__(self, other):
        return self.__mul__(other)
    
    def __getitem__(self, index):
        selection = np.array(self.fields, dtype=object).__getitem__(index)
        if isinstance(selection, np.ndarray):
            return FieldSuperposition(selection.tolist())
        else:
            return selection
    
    def __len__(self):
        return len(self.fields)

    def __iter__(self):
        return iter(self.fields)
    
    def __str__(self):
        field_strs = '\n'.join(str(f) for f in self.fields)
        return f"<FieldSuperposition with fields:\n{field_strs}>"

<|MERGE_RESOLUTION|>--- conflicted
+++ resolved
@@ -27,7 +27,6 @@
 from . import util
 from . import logging
 from . import backend
-from .mesher import GeometricObject
 
 from .typing import *
 
@@ -535,11 +534,7 @@
         positions = self.electrostatic_point_charges.positions
         return backend.field_radial(point, charges, jacobians, positions)
     
-<<<<<<< HEAD
-    def magnetostatic_field_at_point(self, point_: PointLike3D):
-=======
     def magnetostatic_field_at_local_point(self, point_):
->>>>>>> 424c7f93
         """
         Compute the magnetic field \\( \\vec{H} \\)
         
@@ -853,11 +848,7 @@
         assert point.shape == (3,), "Please supply a three dimensional point"
         return backend.field_radial_derivs(point, self.z, self.electrostatic_coeffs)
     
-<<<<<<< HEAD
-    def magnetostatic_field_at_point(self, point_) -> Vector3D:
-=======
     def magnetostatic_field_at_local_point(self, point_):
->>>>>>> 424c7f93
         """
         Compute the magnetic field \\( \\vec{H} \\)
         
