--- conflicted
+++ resolved
@@ -17,12 +17,11 @@
 import scipy
 from scipy.constants import m_e, e, mu_0
     
-
 from . import backend
 from . import logging
-
-<<<<<<< HEAD
-def _convert_velocity_to_SI(velocity, mass):
+from .typing import *
+
+def _convert_velocity_to_SI(velocity: Vector3D, mass: float) -> Vector3D:
     # Convert a velocity vector expressed in eV (see functions below)
     # to one expressed in m/s.
     speed_eV = np.linalg.norm(velocity)
@@ -30,12 +29,7 @@
     direction = velocity / speed_eV
     return speed * direction
 
-def velocity_vec(eV, direction_, mass=m_e):
-=======
-from .typing import * 
-
-def velocity_vec(eV: float, direction_: VectorLike3D) -> Vector3D:
->>>>>>> 4bc892e0
+def velocity_vec(eV: float, direction_: VectorLike3D, mass: float=m_e) -> Vector3D:
     """Compute an initial velocity vector in the correct units and direction.
     
     Parameters
@@ -106,19 +100,6 @@
         return (-1.0, max(z1, z2)+1)
     else:
         return (min(z1, z2)-1, max(z1, z2)+1)
-
-<<<<<<< HEAD
-
-=======
-def _convert_velocity_to_SI(velocity: VectorLike3D, mass: float) -> Vector3D:
-    # Convert a velocity vector expressed in eV (see functions above)
-    # to one expressed in m/s.
-    velocity = np.array(velocity)
-    speed_eV = np.linalg.norm(velocity)
-    speed = sqrt(2*speed_eV*e/mass)
-    direction = velocity / speed_eV
-    return speed * direction
->>>>>>> 4bc892e0
 
 class Tracer:
     """General tracer class for charged particles. Can trace charged particles given any field class from `traceon.solver`.
@@ -160,16 +141,7 @@
     def __call__(self, *args, **kwargs):
         return self.trace_single(*args, **kwargs)
     
-<<<<<<< HEAD
-    def trace_single(self, position, velocity, mass=m_e, charge=-e, atol=1e-8):
-=======
-    def __call__(self, 
-                 position: PointLike3D, 
-                 velocity: VectorLike3D, 
-                 mass: float = m_e, 
-                 charge: float = -e, 
-                 atol: float = 1e-8) -> tuple[ArrayFloat1D, ArrayFloat2D]:
->>>>>>> 4bc892e0
+    def trace_single(self, position: PointLike3D, velocity: VectorLike3D, mass: float=m_e, charge: float=-e, atol: float=1e-8) -> Tuple[ArrayFloat1D, ArrayFloat2D]:
         """Trace a charged particle.
 
         Parameters
@@ -199,7 +171,7 @@
 
         return backend.trace_particle(
                 position,
-                velocity,
+                np.array(velocity),
                 charge_over_mass, 
                 self.trace_fun, #type:ignore
                 self.bounds,
