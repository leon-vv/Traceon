--- conflicted
+++ resolved
@@ -152,12 +152,8 @@
     'normal_3d': (None, arr(shape=(3,3)), v3),
     'position_and_jacobian_3d': (None, dbl, dbl, arr(ndim=2), v3, dbl_p),
     'position_and_jacobian_radial': (None, dbl, v2, v2, v2, v2, v2, dbl_p),
-<<<<<<< HEAD
+    'delta_position_and_jacobian_radial': (None, dbl, v2, v2, v2, v2, v2, dbl_p),
     'trace_particle': (sz, times_block, tracing_block, dbl, field_fun, bounds, dbl, vp),
-=======
-    'delta_position_and_jacobian_radial': (None, dbl, v2, v2, v2, v2, v2, dbl_p),
-    'trace_particle': (sz, times_block, tracing_block, field_fun, bounds, dbl, vp),
->>>>>>> 3d0035f5
     'potential_radial_ring': (dbl, dbl, dbl, dbl, dbl, vp), 
     'dr1_potential_radial_ring': (dbl, dbl, dbl, dbl, dbl, vp), 
     'dz1_potential_radial_ring': (dbl, dbl, dbl, dbl, dbl, vp), 
