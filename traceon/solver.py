--- conflicted
+++ resolved
@@ -203,8 +203,6 @@
         assert len(result) == len(F)
         return result
         
-<<<<<<< HEAD
-=======
     def solve_fmm(self, precision=0):
         assert self.is_3d() and not self.is_higher_order(), "Fast multipole method is only supported for simple 3D geometries (non higher order triangles)."
         assert isinstance(precision, int) and -2 <= precision <= 5, "Precision should be an intenger -2 <= precision <= 5"
@@ -225,7 +223,6 @@
         logging.log_info(f'Time for solving FMM: {(time.time()-st)*1000:.0f} ms (iterations: {count})')
         
         return self.charges_to_field(EffectivePointCharges(charges, self.jac_buffer, self.pos_buffer))
->>>>>>> de9adbaa
 
 class ElectrostaticSolver(Solver):
     
@@ -1097,10 +1094,9 @@
         assert point.shape == (2,)
         return backend.potential_radial_derivs(point, self.z, self.magnetostatic_coeffs)
     
-<<<<<<< HEAD
     def get_tracer(self, bounds):
         return T.TracerRadialAxial(self, bounds)
-=======
+
 class Field3DAxial(FieldAxial):
     """Field computed using a radial series expansion around the optical axis (z-axis). See comments at the start of this page.
      """
@@ -1178,8 +1174,5 @@
         """
         assert point.shape == (3,)
         return backend.potential_3d_derivs(point, self.z, self.magnetostatic_coeffs)
->>>>>>> de9adbaa
-    
-
     
    
