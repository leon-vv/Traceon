--- conflicted
+++ resolved
@@ -55,8 +55,8 @@
 # potential is very close to the potential found by an integration over the
 # surface charge.
 z = np.linspace(-1.5, 1.5, 150)
-pot = [field.potential_at_point(np.array([0.0, 0.0, z_])) for z_ in z]
-pot_axial = [field_axial.potential_at_point(np.array([0.0, 0.0, z_])) for z_ in z]
+pot = [field.potential_at_point([0.0, 0.0, z_]) for z_ in z]
+pot_axial = [field_axial.potential_at_point([0.0, 0.0, z_]) for z_ in z]
 
 
 
@@ -76,8 +76,7 @@
 
 for i, r0 in enumerate(r_start):
     print(f'Tracing electron {i+1}/{len(r_start)}...')
-<<<<<<< HEAD
-    _, positions = tracer(np.array([r0, 5]), velocity)
+    _, positions = tracer(np.array([r0, 0, 5]), velocity)
     trajectories.append(positions)
 
 
@@ -94,11 +93,6 @@
 plt.title('Electron traces')
 
 for positions in trajectories:
-=======
-    _, positions = tracer(np.array([r0, 0, 5]), velocity)
-    # Plot the z position of the electrons vs the r position.
-    # C0 produces the default matplotlib color (a shade of blue).
->>>>>>> 7cf6eda4
     plt.plot(positions[:, 0], positions[:, 2], color='C0')
 
 plt.xlabel('r (mm)')
