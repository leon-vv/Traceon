--- conflicted
+++ resolved
@@ -6,6 +6,7 @@
 import traceon.mesher as M
 from traceon.geometry import *
 import traceon.plotting as P
+
 
 
 class MeshTests(unittest.TestCase):
@@ -96,25 +97,18 @@
         assert np.allclose(y(sqrt(2)), origin + np.array([0., 1., 1.]))
     
     def test_rotate_around_axis(self):
-<<<<<<< HEAD
-        
-=======
->>>>>>> 89685d07
+        
         p = Path.line([0,0,0], [1,1,1])
         origin=[0,0,0]
         angle = pi/2
         p_rot_par = p.rotate_around_axis([1,1,1], angle, origin)
         assert np.allclose(p_rot_par.starting_point(), origin)
         assert np.allclose(p_rot_par.endpoint(), np.array([1,1,1]))
-<<<<<<< HEAD
-
-=======
->>>>>>> 89685d07
+
         p_rot_ort = p.rotate_around_axis([0,1,-1], angle, origin)
         assert np.allclose(p_rot_ort.starting_point(), origin)
         assert np.allclose(p_rot_ort.endpoint(), np.array([sqrt(2), -1/sqrt(2), -1/sqrt(2)]))
 
-<<<<<<< HEAD
         # general example calculated by hand using Rodrigues' formula as follows:
         # Translate v to v' = v - origin. 
         # Rotate around [0,0,0] using v_rot' = v'cos(theta) + (k \cross v')sin(theta) + (k(k\dot v))(1-cos(theta))
@@ -128,13 +122,6 @@
         p_rot_2pi = p.rotate_around_axis([1,1,0], 2*pi, [2,1,-1])
         assert np.allclose(p.starting_point(), p_rot_2pi.starting_point())
         assert np.allclose(p.endpoint(), p_rot_2pi.endpoint())
-=======
-        origin = [2,1,-1]
-        p_rot_gen = p.rotate_around_axis([1,1,0], -np.pi/2, [2,1,-1])
-        print(p_rot_gen.starting_point())
-        assert np.allclose(p_rot_gen.starting_point(), np.array([-0.207107,0.207107,-1.707107]))
-        assert np.allclose(p_rot_gen.endpoint(), np.array([0.085786,1.914214,-1.707107]))
->>>>>>> 89685d07
 
     def test_discretize_path(self):
         path_length = 10 
