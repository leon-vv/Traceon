--- conflicted
+++ resolved
@@ -60,30 +60,14 @@
       
     def compute_value_of_interest(self, geom, field):
         field.set_bounds( ((-RADIUS, RADIUS), (-RADIUS, RADIUS), (-1.5,1.5)) )
-<<<<<<< HEAD
-        
         field_axial = FieldRadialAxial(field, -1.5, 1.5, 600) if not _3d else Field3DAxial(field, -1.5, 1.5, 600)
-         
-        z = np.linspace(-1.5, 1.5, 150)
-        pot = [field.potential_at_point(np.array([0.0, z_] if not _3d else [0.0, 0.0, z_])) for z_ in z]
-        #plt.plot(z, pot)
-        #plt.show()
-        
-        bounds = ((-RADIUS, RADIUS), (-RADIUS, RADIUS), (-5, 3.5))
-        tracer = field_axial.get_tracer(bounds)
-        
-        p0 = np.array([RADIUS/3, 3]) if not _3d else np.array([RADIUS/3, 0.0, 3])
-        v0 = T.velocity_vec_xz_plane(1000, 0, three_dimensional=_3d)
-=======
-        field_axial = field.axial_derivative_interpolation(-1.5, 1.5, 600)
          
         bounds = ((-RADIUS, RADIUS), (-RADIUS, RADIUS), (-5, 3.5))
         tracer = T.Tracer(field_axial, bounds)
          
         p0 = np.array([RADIUS/3, 0.0, 3])
         v0 = T.velocity_vec_xz_plane(1000, 0, three_dimensional=True)
->>>>>>> de9adbaa
-        
+         
         _, pos = tracer(p0, v0)
         
         return -T.axis_intersection(pos)
