import time
import argparse

from pygmsh import *
import matplotlib.pyplot as plt

import traceon.geometry as G
import traceon.excitation as E
import traceon.solver as S
import traceon.plotting as P

def print_info(MSFs, Nlines, duration, correct, computed, accuracy):
    print('\n%-25s %-25s %-25s %-25s %-25s %-25s' % ('Mesh size factor', 'Number of elements', 'Computation time (ms)',
        'Correct value', 'Computed value', 'Relative error'))
    
    for m, N, d, corr, comp, a in zip(MSFs, Nlines, duration, correct, computed, accuracy):
        print('%-25d %-25d %-25.1f %-25.8f %-25.8f %-25.1e' % (m, N, d, corr, comp, a))

class Validation:
    
    def __init__(self, description=''):
        self.description = description
        self.plot_colors = {}
        self.args = self.parse_args()
     
    def parse_args(self):
        parser = argparse.ArgumentParser(formatter_class=argparse.RawDescriptionHelpFormatter)

        if self.description != '':
            parser.description = self.description
        
        parser.add_argument('-MSF', '--mesh-size-factor', dest='MSF', default=None, type=int, help='Mesh size factor')
        parser.add_argument('--symmetry', choices=['3d', 'radial'], default='radial', help='Choose the symmetry to use for the geometry (3d or radially symmetric)')
        parser.add_argument('--higher-order', action='store_true', help='Use higher order (curved) elements')
        parser.add_argument('--plot-accuracy', action='store_true', help='Plot the accuracy as a function of time and number of elements')
        parser.add_argument('--plot-geometry', action='store_true', help='Plot the geometry')
        parser.add_argument('--plot-normals', action='store_true', help='When plotting geometry, show normals')
        parser.add_argument('--plot-charge-density', action='store_true', help='When plotting geometry, base the colors on the computed charge density')
        parser.add_argument('--plot-charges', action='store_true', help='When plotting geometry, base the colors on the charge on each element')
        parser.add_argument('--use-fmm', action='store_true', help='Use fast multipole method to solve 3D geometry')
        parser.add_argument('--fmm-precision', type=int, choices=[-2, -1,0,1,2,3], default=0, help='Use fast multipole method to solve 3D geometry')
        
        return parser.parse_args()
    
    def default_MSF(self, symmetry):
        if symmetry.is_3d():
            return [20, 50, 100, 200, 400]
        else:
            return [10, 25, 50, 100, 150]

    def supports_fmm(self):
        return True

    def supports_3d(self):
        return True
    
    def plot_geometry(self, MSF, symmetry, higher_order=False, plot_charges=False, plot_charge_density=False, plot_normals=False):
        geom = self.create_mesh(MSF, symmetry, higher_order)
         
        if plot_charges or plot_charge_density:
<<<<<<< HEAD
            exc, field = self.compute_field(geom, symmetry, use_fmm=use_fmm)
=======
            exc, field = self.compute_field(geom, self.args.use_fmm)
>>>>>>> 1081af6b
            P.plot_charge_density(exc, field, density=plot_charge_density)
        else:
            P.plot_mesh(geom, show_normals=plot_normals, **self.plot_colors) 
    
    def plot_accuracy(self, MSFs, symmetry, higher_order):
        num_lines = []
        times = []
        correct = []
        computed = []
        errors = []

        for n in MSFs:
            print('-'*81, f' MSF={n}')
            st = time.time()
            geom = self.create_mesh(n, symmetry, higher_order)
<<<<<<< HEAD
            exc, field = self.compute_field(geom, symmetry, use_fmm=use_fmm)
=======
            exc, field = self.compute_field(geom, self.args.use_fmm)
>>>>>>> 1081af6b
            
            corr = self.correct_value_of_interest()  
            comp = self.compute_value_of_interest(geom, field)
            err = self.compute_accuracy(comp, corr)
             
            num_lines.append(len(exc.get_electrostatic_active_elements()[0]))
            times.append( (time.time() - st)*1000)
            correct.append(corr)
            computed.append(comp)
            errors.append(err)
        
        print_info(MSFs, num_lines, times, correct, computed, errors)

        fig, (ax1, ax2, ax3) = plt.subplots(1, 3)
        plt.sca(ax1)
        plt.xlabel('Number of elements')
        plt.ylabel('Accuracy (relative error)')
        plt.yscale('log')
        plt.xscale('log')
        plt.plot(num_lines, errors)
        plt.scatter(num_lines, errors)

        plt.sca(ax2)
        plt.plot(times, errors)
        plt.scatter(times, errors)
        plt.xlabel('Computation time (ms)')
        plt.ylabel('Accuracy (relative error)')
        plt.yscale('log')
        
        plt.sca(ax3)
        plt.plot(num_lines, times)
        plt.scatter(num_lines, times)
        plt.xlabel('Number of elements')
        plt.ylabel('Computation time (ms)')
        plt.show()

    def print_accuracy(self, MSF, symmetry, higher_order=True, use_fmm=False):
        st = time.time()
        geom = self.create_mesh(MSF, symmetry, higher_order)
<<<<<<< HEAD
        exc, field = self.compute_field(geom, symmetry, use_fmm=use_fmm)
         
=======
        exc, field = self.compute_field(geom, use_fmm)
        
>>>>>>> 1081af6b
        correct = self.correct_value_of_interest()  
        computed = self.compute_value_of_interest(geom, field)
        err = self.compute_accuracy(computed, correct)
         
        duration = (time.time() - st)*1000
        print_info([MSF], [len(exc.get_electrostatic_active_elements()[0])], [duration], [correct], [computed], [err])
        return duration, err
     
    def args_to_symmetry(args):
        if args.symmetry == 'radial':
            assert not args.use_fmm, "Fast Multipole Method not supported for radial geometries"
            return E.Symmetry.RADIAL
        elif args.symmetry == '3d':
            assert not (args.use_fmm and args.higher_order), "Fast Multipole Method not supported for higher order elements"
            return E.Symmetry.THREE_D
          
        return E.Symmetry.RADIAL
    
    def run_validation(self):
        args = self.parse_args()
        
        assert args.symmetry != '3d' or not args.higher_order, "Higher order meshes not supported in 3D"
        
        plot = args.plot_geometry or args.plot_normals or args.plot_charge_density or args.plot_charges
        symmetry = Validation.args_to_symmetry(args)
        MSF = args.MSF if args.MSF != None else self.default_MSF(symmetry)[1]
         
        if plot:
            self.plot_geometry(MSF, symmetry, higher_order=args.higher_order,
                                            plot_charges=args.plot_charges,
                                            plot_charge_density=args.plot_charge_density,
                                            plot_normals=args.plot_normals) 
        elif args.plot_accuracy:
            self.plot_accuracy(self.default_MSF(symmetry), symmetry)
        else:
            self.print_accuracy(MSF, symmetry, args.higher_order, args.use_fmm)

    # Should be implemented by each of the validations
    def create_mesh(self, MSF, symmetry, higher_order):
        pass
    
    def get_excitation(self, geometry):
        pass

<<<<<<< HEAD
    def compute_field(self, geometry, symmetry, use_fmm=False):
        exc = self.get_excitation(geometry, symmetry)
        return exc, S.solve_bem(exc, use_fmm=use_fmm)
=======
    def compute_field(self, geometry, use_fmm):
        exc = self.get_excitation(geometry)
        return exc, S.solve_bem(exc, use_fmm=use_fmm, fmm_precision=self.args.fmm_precision)
>>>>>>> 1081af6b
     
    def compute_value_of_interest(self, geometry, field):
        pass

    def correct_value_of_interest(self):
        pass

    def compute_accuracy(self, computed, correct):
        return abs(computed/correct - 1)
     









<|MERGE_RESOLUTION|>--- conflicted
+++ resolved
@@ -58,11 +58,7 @@
         geom = self.create_mesh(MSF, symmetry, higher_order)
          
         if plot_charges or plot_charge_density:
-<<<<<<< HEAD
             exc, field = self.compute_field(geom, symmetry, use_fmm=use_fmm)
-=======
-            exc, field = self.compute_field(geom, self.args.use_fmm)
->>>>>>> 1081af6b
             P.plot_charge_density(exc, field, density=plot_charge_density)
         else:
             P.plot_mesh(geom, show_normals=plot_normals, **self.plot_colors) 
@@ -78,12 +74,8 @@
             print('-'*81, f' MSF={n}')
             st = time.time()
             geom = self.create_mesh(n, symmetry, higher_order)
-<<<<<<< HEAD
             exc, field = self.compute_field(geom, symmetry, use_fmm=use_fmm)
-=======
-            exc, field = self.compute_field(geom, self.args.use_fmm)
->>>>>>> 1081af6b
-            
+             
             corr = self.correct_value_of_interest()  
             comp = self.compute_value_of_interest(geom, field)
             err = self.compute_accuracy(comp, corr)
@@ -122,13 +114,7 @@
     def print_accuracy(self, MSF, symmetry, higher_order=True, use_fmm=False):
         st = time.time()
         geom = self.create_mesh(MSF, symmetry, higher_order)
-<<<<<<< HEAD
         exc, field = self.compute_field(geom, symmetry, use_fmm=use_fmm)
-         
-=======
-        exc, field = self.compute_field(geom, use_fmm)
-        
->>>>>>> 1081af6b
         correct = self.correct_value_of_interest()  
         computed = self.compute_value_of_interest(geom, field)
         err = self.compute_accuracy(computed, correct)
@@ -172,16 +158,10 @@
     
     def get_excitation(self, geometry):
         pass
-
-<<<<<<< HEAD
+    
     def compute_field(self, geometry, symmetry, use_fmm=False):
         exc = self.get_excitation(geometry, symmetry)
-        return exc, S.solve_bem(exc, use_fmm=use_fmm)
-=======
-    def compute_field(self, geometry, use_fmm):
-        exc = self.get_excitation(geometry)
         return exc, S.solve_bem(exc, use_fmm=use_fmm, fmm_precision=self.args.fmm_precision)
->>>>>>> 1081af6b
      
     def compute_value_of_interest(self, geometry, field):
         pass
