--- conflicted
+++ resolved
@@ -159,22 +159,15 @@
     
     def get_excitation(self, geometry):
         pass
-<<<<<<< HEAD
-
-    def compute_field(self, geometry, use_fmm):
-        exc = self.get_excitation(geometry)
+    
+    def compute_field(self, geometry, symmetry, use_fmm):
+        exc = self.get_excitation(geometry, symmetry)
 
         if use_fmm:
             assert traceon_pro is not None, "traceon_pro should be installed to use fast multipole method"
             return exc, traceon_pro.solver.solve_fmm(exc, l_max=self.args.fmm_precision)
         else:
             return exc, S.solve_direct(exc)
-=======
-    
-    def compute_field(self, geometry, symmetry, use_fmm=False):
-        exc = self.get_excitation(geometry, symmetry)
-        return exc, S.solve_bem(exc, use_fmm=use_fmm, fmm_precision=self.args.fmm_precision)
->>>>>>> de9adbaa
      
     def compute_value_of_interest(self, geometry, field):
         pass
