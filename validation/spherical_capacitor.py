from math import cos

import matplotlib.pyplot as plt
import numpy as np

import traceon.geometry as G
import traceon.excitation as E
import traceon.plotting as P
import traceon.solver as S
import traceon.tracing as T

from validation import Validation

angle = 0.05
r1 = 7.5
r2 = 12.5

class SphericalCapacitor(Validation):

    def __init__(self):
        super().__init__('''Trace electrons through a spherical capacitor. After the electron traces an arc through the capacitor, its intersection
            with the axis is compared with the exact values given in following paper (first benchmark test):
            
            Comparison of FDM, FEM and BEM for electrostatic charged particle optics. D. Cubric , B. Lencova, F.H. Read, J. Zlamal. 1999.''')
        
        self.plot_colors = dict(inner='blue', outer='darkblue')
    
    def create_mesh(self, MSF, symmetry, higher_order):
        """Create the spherical deflection analyzer from the following paper
        
        D. Cubric, B. Lencova, F.H. Read, J. Zlamal
        Comparison of FDM, FEM and BEM for electrostatic charged particle optics.
        1999.
        """
        def add_shell(radius, name):
            arc = G.Path.arc([0., 0., 0.], [0, 0, -radius], [radius, 0, 0.]).arc_to([0., 0., 0.], [0., 0., radius])
            arc.name = name

            if symmetry.is_3d():
                arc = arc.revolve_z()
                return arc.mesh(mesh_size_factor=MSF)
            else:
                return arc.mesh(mesh_size_factor=MSF, higher_order=higher_order)
         
        return add_shell(r1, 'inner') + add_shell(r2, 'outer')
 
    def get_excitation(self, mesh, symmetry):
        exc = E.Excitation(mesh, symmetry)
        exc.add_voltage(inner=5/3, outer=3/5)
        return exc
     
    def correct_value_of_interest(self):
        correct = -10/(2/cos(angle)**2 - 1)
        assert -12.5 <= correct <= 7.5 # Between spheres
        return correct
    
    def compute_value_of_interest(self, mesh, field):
<<<<<<< HEAD
        if not mesh.is_3d():
            position = np.array([0.0, 10.0]) 
            vel = np.array([np.cos(angle), -np.sin(angle)])
        else:
            position = np.array([0.0, 0.0, 10.0]) 
            vel = np.array([np.cos(angle), 0.0, -np.sin(angle)])
        
        tracer = field.get_tracer( [(-0.1, 12.5), (-0.1, 0.1), (-12.5, 12.5)] )
        
=======
        position = np.array([0.0, 0.0, 10.0]) 
        vel = np.array([np.cos(angle), 0.0, -np.sin(angle)])
        tracer = T.Tracer(field, ((-0.1, 12.5), (-0.1, 0.1), (-12.5, 12.5)))
>>>>>>> de9adbaa
        print('Starting electron trace...')
        times, pos = tracer(position, vel)
        r_final = T.axis_intersection(pos)
        
        return r_final 

if __name__ == '__main__':
    SphericalCapacitor().run_validation()

<|MERGE_RESOLUTION|>--- conflicted
+++ resolved
@@ -55,21 +55,9 @@
         return correct
     
     def compute_value_of_interest(self, mesh, field):
-<<<<<<< HEAD
-        if not mesh.is_3d():
-            position = np.array([0.0, 10.0]) 
-            vel = np.array([np.cos(angle), -np.sin(angle)])
-        else:
-            position = np.array([0.0, 0.0, 10.0]) 
-            vel = np.array([np.cos(angle), 0.0, -np.sin(angle)])
-        
-        tracer = field.get_tracer( [(-0.1, 12.5), (-0.1, 0.1), (-12.5, 12.5)] )
-        
-=======
         position = np.array([0.0, 0.0, 10.0]) 
         vel = np.array([np.cos(angle), 0.0, -np.sin(angle)])
-        tracer = T.Tracer(field, ((-0.1, 12.5), (-0.1, 0.1), (-12.5, 12.5)))
->>>>>>> de9adbaa
+        tracer = field.get_tracer( [(-0.1, 12.5), (-0.1, 0.1), (-12.5, 12.5)] )
         print('Starting electron trace...')
         times, pos = tracer(position, vel)
         r_final = T.axis_intersection(pos)
